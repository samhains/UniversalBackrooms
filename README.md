--- conflicted
+++ resolved
@@ -352,33 +352,21 @@
   }
 }
 
-<<<<<<< HEAD
 **Media Preset Config**
-- Files: `media/<preset>.json` or `templates/<template>/media.json`
-- "model": `same-as-lm1` or a key from `MODEL_INFO` (e.g., `opus`, `sonnet`, `gpt4o`). If `same-as-lm1` cannot be resolved, set a concrete model.
-- "system_prompt": global fallback system prompt for both stages.
-- "t2i_system_prompt": system prompt for T2I prompt generation (overrides `system_prompt`).
-- "edit_system_prompt": system prompt for edit-instruction generation (overrides `system_prompt`).
-- "summary_system_prompt": system prompt for building the internal conversation summary used by chain/edit flows.
-- "mode": `t2i`, `edit`, or `chain`.
-- For `t2i`/single-tool flows:
-  - "tool.server": MCP server key from `mcp.config.json` (required).
-  - "tool.name": MCP tool to call (required).
-  - "tool.defaults": optional args merged into each call (e.g., width/height).
-- For `chain` flows:
-  - "t2i_tool": tool config for base generation (e.g., `generate_image`).
-  - "edit_tool": tool config for edits (e.g., `edit_image`).
-  - Base image URL is always passed via the `image_url` argument; the prompt contains only the edit instruction.
-=======
+- Files: `media/<preset>.json`, `templates/<template>/media.json`, or `templates/<template>.media.json`.
+- "model": `same-as-lm1` or any key from `MODEL_INFO` (e.g., `opus`, `sonnet`, `gpt4o`). Set a concrete model if the preset cannot infer one.
+- "system_prompt": fallback system prompt for all stages; override with `t2i_system_prompt`, `edit_system_prompt`, or `summary_system_prompt` when you need mode-specific behavior.
+- "mode": `t2i`, `edit`, `chain`, or `auto`. `chain`/`auto` start with a t2i prompt and switch to edit once an image exists.
+- Tool configuration: single-stage (`t2i`/`edit`) presets use `tool.server`, `tool.name`, and optional `tool.defaults`; multi-stage (`chain`) presets declare both `t2i_tool` and `edit_tool`, and the agent passes the previous image via `image_url` (override with `image_param`).
+- Advanced options: `prompt_param` for non-`prompt` APIs, `run_every_n_rounds`, semantic-search `strategy`, and env-driven overrides via `BACKROOMS_MEDIA_OVERRIDES`.
+
 **Template Media Config**
-- File: `templates/<template>.media.json`
-- "enabled": set to true to activate.
-- "model": `same-as-lm1` or a key from `MODEL_INFO` (e.g., `opus`, `sonnet`, `gpt4o`).
-- "system_prompt": system prompt for generating the image prompt text.
-- "tool.server": MCP server key from `mcp.config.json` (e.g., `comfyui`).
-- "tool.name": MCP tool to call (e.g., `generate_image`).
-- "tool.defaults": default args merged into each call (e.g., width/height).
->>>>>>> 9b954d18
+- File: `templates/<template>.media.json`.
+- "enabled": toggle the agent per template without CLI flags.
+- "model": same options as presets; `same-as-lm1` reuses the first conversation model.
+- "system_prompt" (and `t2i_/edit_/summary_system_prompt` overrides) tailor prompt crafting per template.
+- "tool.server" / "tool.name" / "tool.defaults": default MCP target when invoked via the template alone.
+- Pair with CLI overrides (`--media <preset>`) to mix template defaults with ad-hoc presets.
 
 Example:
 {
