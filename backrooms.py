import anthropic
import openai
import json
import datetime
import os
import argparse
import dotenv
import sys
import colorsys
import requests
import re
import signal
from pathlib import Path
from model_config import get_model_choices, get_model_info
from typing import Optional
from paths import BACKROOMS_LOGS_DIR

# Local imports for optional media agent
try:
    from media_agent import load_media_config, run_media_agent, parse_result_for_image_ref
except Exception:
    load_media_config = None  # type: ignore
    run_media_agent = None  # type: ignore
    parse_result_for_image_ref = None  # type: ignore

# Local imports for optional discord agent
try:
    from discord_agent import load_discord_config, run_discord_agent
except Exception:
    load_discord_config = None  # type: ignore
    run_discord_agent = None  # type: ignore

# Attempt to load from .env file, but don't override existing env vars
dotenv.load_dotenv(override=False)

# API clients (lazily initialized if not set by main())
anthropic_client = None
openai_client = None
openrouter_client = None
# Optional global override set from CLI; do not use env vars
EXPLICIT_MAX_TOKENS: Optional[int] = None

MODEL_INFO = get_model_info()


class ManualStop(Exception):
    pass

_SAVE_WARNED = False  # print missing-env warning once per run


def claude_conversation(actor, model, context, system_prompt=None):
    messages = [{"role": m["role"], "content": m["content"]} for m in context]

    # If Claude is the first model in the conversation, it must have a user message
    # Anthropic requires max_tokens; use CLI override if provided, else a higher default
    max_toks = EXPLICIT_MAX_TOKENS if EXPLICIT_MAX_TOKENS is not None else 4096
    kwargs = {
        "model": model,
        "max_tokens": max_toks,
        "temperature": 1.0,
        "messages": messages,
    }
    if system_prompt:
        kwargs["system"] = system_prompt
    # Lazy init for Anthropic client (used by media agent too)
    global anthropic_client
    if anthropic_client is None:
        api_key = os.getenv("ANTHROPIC_API_KEY")
        if not api_key:
            raise RuntimeError(
                "ANTHROPIC_API_KEY must be set to call Anthropic models (e.g., for the media agent)."
            )
        anthropic_client = anthropic.Client(api_key=api_key)
    message = anthropic_client.messages.create(**kwargs)
    return message.content[0].text


def gpt4_conversation(actor, model, context, system_prompt=None):
    messages = [{"role": m["role"], "content": m["content"]} for m in context]

    kwargs = {
        "model": model,
        "messages": messages,
        "temperature": 1.0,
    }

    if EXPLICIT_MAX_TOKENS is not None:
        kwargs["max_tokens"] = EXPLICIT_MAX_TOKENS
    else:
        if model == "o1-preview" or model == "o1-mini":
            kwargs["max_tokens"] = 4000
        else:
            kwargs["max_tokens"] = 1024

    # Lazy init for OpenAI client (used by media agent too)
    global openai_client
    if openai_client is None:
        api_key = os.getenv("OPENAI_API_KEY")
        if not api_key:
            raise RuntimeError(
                "OPENAI_API_KEY must be set to call OpenAI models (e.g., for the media agent)."
            )
        openai_client = openai.OpenAI(api_key=api_key)
    response = openai_client.chat.completions.create(**kwargs)
    return response.choices[0].message.content


def openrouter_conversation(actor, model, context, system_prompt=None):
    messages = [{"role": m["role"], "content": m["content"]} for m in context]

    # OpenRouter is OpenAI-compatible; we can include a system message directly
    if system_prompt:
        messages = [{"role": "system", "content": system_prompt}] + messages

    # Allow a local suffix marker to denote reasoning-enabled variant
    reasoning_flag = False
    api_model = model
    if isinstance(model, str) and model.endswith("#reasoning"):
        reasoning_flag = True
        api_model = model.split("#", 1)[0]

    kwargs = {
        "model": api_model,
        "messages": messages,
        "temperature": 1.0,
    }
    # Only set max_tokens for OpenRouter when explicitly requested via CLI
    if EXPLICIT_MAX_TOKENS is not None:
        kwargs["max_tokens"] = EXPLICIT_MAX_TOKENS
    # Enable Hermes 4 internal reasoning traces when requested via vendor extension
    if reasoning_flag:
        kwargs["extra_body"] = {"reasoning": {"enabled": True, "exclude": False}, "include_reasoning": True}
    # Lazy init for OpenRouter client (used by media agent too)
    global openrouter_client
    if openrouter_client is None:
        api_key = os.getenv("OPENROUTER_API_KEY")
        if not api_key:
            raise RuntimeError(
                "OPENROUTER_API_KEY must be set to call OpenRouter models (e.g., for the media agent)."
            )
        openrouter_client = openai.OpenAI(api_key=api_key, base_url="https://openrouter.ai/api/v1")
    response = openrouter_client.chat.completions.create(**kwargs)
    # Prefer normal content; if empty, fall back to reasoning text if present
    try:
        msg = response.choices[0].message
        content = getattr(msg, "content", None) or ""
        if content and str(content).strip():
            return content

        # Attempt to read unified reasoning fields for a fallback
        reason_txt = None
        # Direct attribute access
        r = getattr(msg, "reasoning", None)
        if isinstance(r, str) and r.strip():
            reason_txt = r.strip()
        elif isinstance(r, dict):
            reason_txt = r.get("text") or r.get("summary")
        # Try reasoning_details
        if not reason_txt:
            rd = getattr(msg, "reasoning_details", None)
            if isinstance(rd, list) and rd:
                parts = []
                for item in rd:
                    if isinstance(item, dict):
                        t = item.get("text") or item.get("summary") or item.get("data")
                        if t:
                            parts.append(t)
                if parts:
                    reason_txt = "\n".join(parts)
        if reason_txt and str(reason_txt).strip():
            return str(reason_txt)
    except Exception:
        pass
    return response.choices[0].message.content or ""


def _read_text_file(path: str) -> str:
    try:
        with open(path, "r", encoding="utf-8") as f:
            return f.read()
    except FileNotFoundError:
        return ""


def _parse_history_markdown(path: str):
    """Parse markdown chat history into a list of {role, content}.

    A message begins with a markdown heading whose text is 'user' or 'assistant'
    (case-insensitive), e.g.:
      ## user
      Content...
      ## assistant
      Reply...
    Content continues until the next heading or EOF.
    """
    text = _read_text_file(path)
    if not text.strip():
        return []

    lines = text.splitlines()
    msgs = []
    current_role = None
    current_lines = []
    role_header_re = re.compile(r"^\s{0,3}#{1,6}\s*(user|assistant)\s*$", re.IGNORECASE)

    def flush():
        if current_role is not None:
            content = "\n".join(current_lines).rstrip("\n")
            msgs.append({"role": current_role, "content": content})

    for line in lines:
        m = role_header_re.match(line)
        if m:
            # new section starts
            flush()
            current_role = m.group(1).lower()
            current_lines = []
        else:
            if current_role is not None:
                current_lines.append(line)
            else:
                # ignore preamble lines before first heading
                continue
    flush()
    return msgs


def _parse_folder_template(template_name: str):
    base = Path("templates") / template_name
    spec_path = base / "template.json"
    with spec_path.open("r", encoding="utf-8") as f:
        spec = json.load(f)
    if not isinstance(spec, dict) or not isinstance(spec.get("agents"), list):
        raise ValueError("Template folder spec must contain an 'agents' list")
    configs = []
    for agent in spec["agents"]:
        sp_rel = agent.get("system")
        hist_rel = agent.get("history")
        sp_text = ""
        if isinstance(sp_rel, str) and sp_rel:
            sp_text = _read_text_file(str(base / sp_rel)).strip()
        ctx = []
        if isinstance(hist_rel, str) and hist_rel:
            ctx = _parse_history_markdown(str(base / hist_rel))
        configs.append({"system_prompt": sp_text, "context": ctx})
    return configs


def load_template(template_name, models, cli_vars: Optional[dict[str, str]] = None):
    try:
        # Prefer folder-based template: templates/<name>/template.json
        folder_spec = Path("templates") / template_name / "template.json"
        if folder_spec.exists():
            configs = _parse_folder_template(template_name)
        else:
            # Legacy JSON spec at templates/<name>.json
            json_path = f"templates/{template_name}.json"
            with open(json_path, "r", encoding="utf-8") as f:
                spec = json.load(f)

            if not isinstance(spec, dict) or not isinstance(spec.get("agents"), list):
                raise ValueError("Template JSON must contain an 'agents' list")

            configs = []
            for agent in spec["agents"]:
                sp_path = agent.get("system_prompt_file", "")
                hist_path = agent.get("history_file", "")
                _system_raw = _read_text_file(sp_path)
                system_prompt = _system_raw if _system_raw.strip() else ""
                context = _parse_history_markdown(hist_path)
                configs.append({"system_prompt": system_prompt, "context": context})

        # Build model metadata used for templated placeholders
        # Expose {modelN_company} and {modelN_display_name} for N starting at 1
        companies = []
        display_names = []
        # Optional template variables from vars.json inside the template folder
        extra_vars = {}
        try:
            vars_path = Path("templates") / template_name / "vars.json"
            if vars_path.exists():
                with vars_path.open("r", encoding="utf-8") as vf:
                    raw_vars = json.load(vf)
                    if isinstance(raw_vars, dict):
                        # Escape braces to avoid .format placeholder issues in user-provided strings
                        extra_vars = {
                            k: (v.replace("{", "{{").replace("}", "}}") if isinstance(v, str) else v)
                            for k, v in raw_vars.items()
                        }
        except Exception:
            extra_vars = {}

        # Merge CLI-provided vars, with CLI taking precedence
        if cli_vars:
            for k, v in cli_vars.items():
                if isinstance(v, str):
                    extra_vars[k] = v.replace("{", "{{").replace("}", "}}")
                else:
                    extra_vars[k] = v

        for i, model in enumerate(models):
            if model.lower() == "cli":
                companies.append("CLI")
                display_names.append("CLI")
            else:
                base_company = MODEL_INFO[model]["company"]
                # For OpenRouter models, expose the vendor prefix from api_name (e.g., 'nousresearch')
                if base_company == "openrouter":
                    api_name = MODEL_INFO[model].get("api_name", "")
                    vendor = api_name.split("/", 1)[0] if "/" in api_name else base_company
                    companies.append(vendor)
                else:
                    companies.append(base_company)
                display_names.append(MODEL_INFO[model]["display_name"])

        for i, config in enumerate(configs):
            if models[i].lower() == "cli":
                config["cli"] = True
                continue

            # Format placeholders in system prompt with new keys
            _fmt_args = {
                **{f"model{j+1}_company": companies[j] for j in range(len(companies))},
                **{f"model{j+1}_display_name": display_names[j] for j in range(len(display_names))},
                **extra_vars,
            }
            config["system_prompt"] = config["system_prompt"].format(**_fmt_args)
            for message in config["context"]:
                message["content"] = message["content"].format(**_fmt_args)

            if (
                models[i] in MODEL_INFO
                and MODEL_INFO[models[i]]["company"] == "openai"
                and config["system_prompt"]
            ):
                system_prompt_added = False
                for message in config["context"]:
                    if message["role"] == "user":
                        message["content"] = (
                            f"<SYSTEM>{config['system_prompt']}</SYSTEM>\n\n{message['content']}"
                        )
                        system_prompt_added = True
                        break
                if not system_prompt_added:
                    config["context"].append(
                        {
                            "role": "user",
                            "content": f"<SYSTEM>{config['system_prompt']}</SYSTEM>",
                        }
                    )
            config["cli"] = config.get("cli", False)
        return configs
    except FileNotFoundError:
        print(f"Error: Template '{template_name}' not found.")
        exit(1)
    except json.JSONDecodeError:
        print(f"Error: Invalid JSON in template '{template_name}'.")
        exit(1)
    except ValueError as e:
        print(f"Error: {e}")
        exit(1)


def get_available_templates():
    template_dir = Path("./templates")
    names = set()
    # Folder-based templates
    for p in template_dir.iterdir():
        if p.is_dir() and (p / "template.json").exists():
            names.add(p.name)
    # File-based templates (legacy)
    for file in template_dir.iterdir():
        if file.is_file() and file.suffix == ".json" and not file.name.endswith(".media.json"):
            names.add(file.stem)
    return sorted(names)


def main():
    global anthropic_client
    global openai_client
    global openrouter_client
    parser = argparse.ArgumentParser(
        description="Run conversation between two or more AI language models."
    )
    parser.add_argument(
        "--lm",
        choices=get_model_choices(include_cli=True),
        nargs="+",
        default=["opus", "opus"],
        help="Choose model aliases from model_config (or 'cli' for the world interface)",
    )

    available_templates = get_available_templates()
    parser.add_argument(
        "--template",
        choices=available_templates,
        default="cli" if "cli" in available_templates else available_templates[0],
        help=f"Choose a conversation template (available: {', '.join(available_templates)})",
    )
    parser.add_argument(
        "--max-turns",
        type=int,
        default=float("inf"),
        help="Maximum number of turns in the conversation (default: infinity)",
    )
    parser.add_argument(
        "--max-context-frac",
        type=float,
        default=0.0,
        help="Early-stop when estimated prompt tokens exceed this fraction of the context window (0 disables).",
    )
    parser.add_argument(
        "--context-window",
        type=int,
        default=128000,
        help="Assumed context window size in tokens for the limiting model (default: 128000).",
    )
    parser.add_argument(
        "--discord",
        action="append",
        default=None,
        help="Enable one or more Discord profiles (repeatable or comma-separated), from ./discord/<name>.json.",
    )
    parser.add_argument(
        "--media",
        action="append",
        default=None,
        help="Enable one or more media presets (repeatable or comma-separated). If omitted, no media agent runs.",
    )
    parser.add_argument(
        "--var",
        action="append",
        default=[],
        help="Template variable override NAME=VALUE. Repeatable.",
    )
    parser.add_argument(
        "--query",
        type=str,
        default=None,
<<<<<<< HEAD
        help="Convenience text variable. Sets both QUERY and DREAM_TEXT for templates.",
    )
    parser.add_argument(
        "--max-tokens",
        type=int,
        default=None,
        help="Override max output tokens per response. For OpenRouter, only applied when provided.",
=======
        help="Optional media preset name from ./media (e.g., 'cli'); defaults to template name if omitted.",
>>>>>>> 9b954d18
    )
    args = parser.parse_args()
    # Set global explicit max tokens if provided
    if args.max_tokens is not None and args.max_tokens > 0:
        global EXPLICIT_MAX_TOKENS
        EXPLICIT_MAX_TOKENS = args.max_tokens

    # Build CLI vars map from --var NAME=VALUE and --query
    cli_vars: dict[str, str] = {}
    # --var can be repeated
    if isinstance(args.var, list):
        for item in args.var:
            if not isinstance(item, str):
                continue
            if "=" in item:
                name, value = item.split("=", 1)
                name = name.strip()
                if name:
                    cli_vars[name] = value
    # --query sets both QUERY and DREAM_TEXT for convenience
    if args.query:
        if "QUERY" not in cli_vars:
            cli_vars["QUERY"] = args.query
        if "DREAM_TEXT" not in cli_vars:
            cli_vars["DREAM_TEXT"] = args.query

    models = args.lm
    lm_models = []
    lm_display_names = []

    companies = []
    actors = []

    for i, model in enumerate(models):
        if model.lower() == "cli":
            lm_display_names.append("CLI")
            lm_models.append("cli")
            companies.append("CLI")
            actors.append("CLI")
        else:
            if model in MODEL_INFO:
                lm_display_names.append(f"{MODEL_INFO[model]['display_name']} {i+1}")
                api_name = MODEL_INFO[model]["api_name"]
                # For OpenRouter Hermes variants, encode reasoning preference in the model string
                if (
                    MODEL_INFO[model].get("company") == "openrouter"
                    and MODEL_INFO[model].get("reasoning_enabled") is True
                ):
                    lm_models.append(f"{api_name}#reasoning")
                else:
                    lm_models.append(api_name)
                companies.append(MODEL_INFO[model]["company"])
                actors.append(f"{MODEL_INFO[model]['display_name']} {i+1}")
            else:
                print(f"Error: Model '{model}' not found in MODEL_INFO.")
                sys.exit(1)

    # Filter out models not in MODEL_INFO (like 'cli')
    anthropic_models = [
        model
        for model in models
        if model in MODEL_INFO and MODEL_INFO[model]["company"] == "anthropic"
    ]
    if anthropic_models:
        anthropic_api_key = os.getenv("ANTHROPIC_API_KEY")
        if not anthropic_api_key:
            print(
                "Error: ANTHROPIC_API_KEY must be set in the environment or in a .env file."
            )
            sys.exit(1)
        anthropic_client = anthropic.Client(api_key=anthropic_api_key)

    openai_models = [
        model
        for model in models
        if model in MODEL_INFO and MODEL_INFO[model]["company"] == "openai"
    ]
    if openai_models:
        openai_api_key = os.getenv("OPENAI_API_KEY")
        if not openai_api_key:
            print(
                "Error: OPENAI_API_KEY must be set in the environment or in a .env file."
            )
            sys.exit(1)
        openai_client = openai.OpenAI(api_key=openai_api_key)

    # Initialize OpenRouter client only if selected
    openrouter_models = [
        model
        for model in models
        if model in MODEL_INFO and MODEL_INFO[model]["company"] == "openrouter"
    ]
    if openrouter_models:
        openrouter_api_key = os.getenv("OPENROUTER_API_KEY")
        if not openrouter_api_key:
            print(
                "Error: OPENROUTER_API_KEY must be set in the environment or in a .env file."
            )
            sys.exit(1)
        # OpenRouter is OpenAI-compatible; just set base_url and api_key
        openrouter_client = openai.OpenAI(
            api_key=openrouter_api_key,
            base_url="https://openrouter.ai/api/v1",
        )

    # (moved) Template loading and context setup occurs later to allow CLI var overlays

    logs_folder = BACKROOMS_LOGS_DIR
    # Group logs by template for easier organization
    template_logs_folder = logs_folder / args.template
    template_logs_folder.mkdir(parents=True, exist_ok=True)

    # Track run start (UTC) for DB metadata
    run_start = datetime.datetime.now(datetime.timezone.utc)
    timestamp = datetime.datetime.now().strftime("%Y%m%d_%H%M%S")
    filename = template_logs_folder / f"{'_'.join(models)}_{args.template}_{timestamp}.txt"
    # Write a concise run header for easier forensics/search
    try:
        with open(filename, "a", encoding="utf-8") as f:
            f.write("### Backrooms Run ###\n")
            f.write(f"Template: {args.template}\n")
            f.write(f"Models: {', '.join(models)}\n")
            f.write(f"Started: {run_start.isoformat()}\n")
    except Exception:
        pass

<<<<<<< HEAD
    # Optional media agent configs: support multiple presets
    media_cfgs = []
    # Read global per-run overrides for media presets from env (JSON)
    media_overrides_env = os.getenv("BACKROOMS_MEDIA_OVERRIDES")
    media_overrides: dict[str, object] = {}
    if media_overrides_env:
        try:
            _mov = json.loads(media_overrides_env)
            if isinstance(_mov, dict):
                media_overrides = _mov
        except Exception:
            pass
    if args.media and load_media_config:
        # Flatten possible comma-separated values across repeated flags
        raw_media: list[str] = []
        for m in (args.media or []):
            if isinstance(m, str) and "," in m:
                raw_media.extend([x.strip() for x in m.split(",") if x.strip()])
            elif isinstance(m, str):
                raw_media.append(m.strip())
        seen = set()
        for name in raw_media:
            if not name or name in seen:
                continue
            seen.add(name)
            cfg = load_media_config(name)
            if cfg:
                cfg.setdefault("__name__", name)
                # Apply shallow overrides from env if provided
                if media_overrides:
                    try:
                        for k, v in media_overrides.items():
                            cfg[k] = v
                    except Exception:
                        pass
                media_cfgs.append(cfg)
            else:
                try:
                    media_dir = Path("media")
                    choices = []
                    if media_dir.exists():
                        for p in media_dir.iterdir():
                            if p.is_file() and p.suffix == ".json":
                                choices.append(p.stem)
                    print(
                        f"Warning: media preset '{name}' not found. Available: {', '.join(sorted(choices)) or 'none'}"
                    )
                except Exception:
                    print(f"Warning: media preset '{name}' not found.")

    # Optional Discord agent configs: support multiple profiles
    discord_cfgs = []
    # Maintain per-profile message history (current run) for Discord bots
    discord_bot_history: dict[str, list[str]] = {}
    if args.discord and load_discord_config:
        raw_dc: list[str] = []
        for d in (args.discord or []):
            if isinstance(d, str) and "," in d:
                raw_dc.extend([x.strip() for x in d.split(",") if x.strip()])
            elif isinstance(d, str):
                raw_dc.append(d.strip())
        seen_dc = set()
        # Read global per-run overrides for Discord profiles from env (JSON)
        discord_overrides_env = os.getenv("BACKROOMS_DISCORD_OVERRIDES")
        discord_overrides: dict[str, object] = {}
        if discord_overrides_env:
            try:
                import json as _json
                parsed = _json.loads(discord_overrides_env)
                if isinstance(parsed, dict):
                    discord_overrides = parsed  # shallow override map
            except Exception:
                pass
        for name in raw_dc:
            if not name or name in seen_dc:
                continue
            seen_dc.add(name)
            cfg = load_discord_config(name)
            if cfg:
                cfg.setdefault("__name__", name)
                # Apply shallow overrides from env if provided (config-level control)
                if discord_overrides:
                    try:
                        for k, v in discord_overrides.items():
                            cfg[k] = v
                    except Exception:
                        pass
                discord_cfgs.append(cfg)
                discord_bot_history[name] = []
            else:
                try:
                    dd = Path("discord")
                    choices = []
                    if dd.exists():
                        for p in dd.iterdir():
                            if p.is_file() and p.suffix == ".json":
                                choices.append(p.stem)
                    print(
                        f"Warning: discord preset '{name}' not found. Available: {', '.join(sorted(choices)) or 'none'}"
                    )
                except Exception:
                    print(f"Warning: discord preset '{name}' not found.")
=======
    # Optional media agent config (prefer --media override, else template name)
    media_target = args.media if args.media else args.template
    media_cfg = load_media_config(media_target) if load_media_config else None
>>>>>>> 9b954d18

    if discord_cfgs:
        try:
            loaded_names = ", ".join([cfg.get("__name__", "?") for cfg in discord_cfgs])
            print(f"[backrooms] Discord profiles loaded: {loaded_names}")
        except Exception:
            pass

    def media_generate_text_fn(system_prompt: str, api_model: str, user_message: str) -> str:
        # Reuse existing model call path, branching by provider name in api_model
        # api_model is the provider API string (e.g., 'claude-3-...', 'gpt-4o-...')
        context = [{"role": "user", "content": user_message}]
        if api_model.startswith("claude-"):
            return claude_conversation("Media Agent", api_model, context, system_prompt)
        elif "/" in api_model:
            # Heuristic: OpenRouter models typically include a provider prefix like "org/model"
            return openrouter_conversation("Media Agent", api_model, context, system_prompt)
        else:
            return gpt4_conversation("Media Agent", api_model, context, system_prompt)

    # Heuristic token estimation (approx. 4 chars per token)
    def estimate_tokens_for_agent(i: int) -> int:
        text_parts = []
        sp = system_prompts[i] or ""
        if sp:
            text_parts.append(sp)
        for msg in contexts[i]:
            text_parts.append(str(msg.get("content", "")))
        chars = sum(len(t) for t in text_parts)
        # Avoid zero; add small overhead for roles/formatting
        return max(1, (chars // 4) + 8)

    def next_max_tokens_for_model(api_model: str) -> int:
        # Use CLI override if provided
        if EXPLICIT_MAX_TOKENS is not None:
            return EXPLICIT_MAX_TOKENS
        # Heuristics per provider/model string
        if api_model == "o1-preview" or api_model == "o1-mini":
            return 4000
        # Anthropic models typically start with 'claude-'
        if isinstance(api_model, str) and api_model.startswith("claude-"):
            return 4096
        # OpenRouter (contains '/') — leave modest budget unless overridden
        return 1024

    # Load template with CLI vars overlays
    configs = load_template(args.template, models, cli_vars=cli_vars)

    assert len(models) == len(
        configs
    ), f"Number of LMs ({len(models)}) does not match the number of elements in the template ({len(configs)})"

    system_prompts = [config.get("system_prompt", "") for config in configs]
    contexts = [config.get("context", []) for config in configs]
    # Snapshot initial contexts for metadata (before mutation by conversation)
    initial_contexts = [list(ctx) for ctx in contexts]

    # Validate starting state: if all histories are empty, abort with a helpful error
    if all((not ctx) for ctx in contexts):
        print(
            "Error: All agents have empty chat_history. Provide a conversation starter (e.g., a user message) in at least one agent's history file."
        )
        sys.exit(1)

    turn = 0
    transcript: list[dict[str, str]] = []

    # Persist run details + transcript into Supabase (best-effort)
    # Disabled by default. Set BACKROOMS_SAVE_ENABLED=1 to re-enable.
    def _save_run_to_supabase(exit_reason: str = "max_turns") -> None:
        # Respect explicit opt-in only; default is no-op so transcripts are
        # pushed via scripts/sync_backrooms.py after runs complete.
        if os.getenv("BACKROOMS_SAVE_ENABLED") != "1":
            return
        global _SAVE_WARNED
        try:
            supabase_url = os.getenv("SUPABASE_URL")
            supabase_key = (
                os.getenv("SUPABASE_KEY")
                or os.getenv("SUPABASE_ANON_KEY")
                or os.getenv("SUPABASE_SERVICE_ROLE_KEY")
            )
            if not supabase_url or not supabase_key or os.getenv("BACKROOMS_SAVE_DISABLED"):
                if not _SAVE_WARNED and not os.getenv("BACKROOMS_SAVE_SILENT"):
                    print("[backrooms] Supabase save disabled or missing SUPABASE_URL/KEY; skipping.")
                    _SAVE_WARNED = True
                return
            # Build prompt from initial user messages if present
            init_user_msgs = []
            for ctx in initial_contexts:
                for msg in ctx:
                    if isinstance(msg, dict) and msg.get("role") == "user":
                        c = str(msg.get("content", ""))
                        if c.strip():
                            init_user_msgs.append(c)
            prompt_text = "\n\n".join(init_user_msgs) if init_user_msgs else None
            # Read transcript file content
            try:
                with open(filename, "r", encoding="utf-8") as fh:
                    transcript_text = fh.read()
            except Exception:
                transcript_text = ""
            # End timestamp + duration
            end_ts = datetime.datetime.now(datetime.timezone.utc)
            duration = (end_ts - run_start).total_seconds()
            payload = [{
                "models": models,
                "template": args.template,
                "max_turns": args.max_turns,
                "created_at": run_start.isoformat(),
                "duration_sec": duration,
                "log_file": filename,
                "exit_reason": exit_reason,
                "prompt": prompt_text,
                "transcript": transcript_text,
            }]
            # Additional fields like dream_id/source are attached during sync
            # via scripts/sync_backrooms.py to avoid coupling runtime to env vars.
            headers = {
                "apikey": supabase_key,
                "Authorization": f"Bearer {supabase_key}",
                "Content-Type": "application/json",
                "Prefer": "resolution=merge-duplicates,return=representation",
            }
            url = f"{supabase_url}/rest/v1/backrooms?on_conflict=log_file"
            try:
                requests.post(url, headers=headers, json=payload, timeout=10)
            except Exception:
                pass
        except Exception:
            # Never interrupt the run on analytics failure
            pass

    # Register signal handlers to persist partial progress on interrupt/terminate
    def _handle_signal(signum, frame):  # type: ignore[no-redef]
        try:
            _save_run_to_supabase(exit_reason="interrupted")
        finally:
            # Exit with standard codes: SIGINT -> 130, SIGTERM -> 143
            code = 130 if signum == signal.SIGINT else 143
            sys.exit(code)

    try:
        signal.signal(signal.SIGINT, _handle_signal)
        signal.signal(signal.SIGTERM, _handle_signal)
    except Exception:
        pass

    # Database save disabled by default; no early row creation.
    # Track Discord profiles that have already posted at start to avoid duplicates
    _discord_posted_start: set[str] = set()

    while turn < args.max_turns:
        # Announce round progress in terminal and append to log file
        try:
            round_no = turn + 1
            header = f"\n--- Round {round_no}/{args.max_turns} ---"
            print(header)
            with open(filename, "a") as f:
                f.write(f"\n### Round {round_no}/{args.max_turns}\n")
        except Exception:
            pass
        try:
            pass
        except Exception:
            pass
        # loop body continues below
        # Optional early stop based on estimated context budget
        if args.max_context_frac and args.context_window and args.context_window > 0:
            # Ensure the next responses for all agents would fit within the fraction
            would_exceed = False
            for i in range(len(models)):
                used = estimate_tokens_for_agent(i)
                budget = int(args.max_context_frac * args.context_window)
                # Determine model string used for generation path
                api_model = lm_models[i]
                # Strip any vendor flags like #reasoning
                if isinstance(api_model, str) and "#" in api_model:
                    api_model = api_model.split("#", 1)[0]
                nxt = next_max_tokens_for_model(api_model)
                if used + nxt >= budget:
                    would_exceed = True
                    break
            if would_exceed:
                msg = (
                    f"\nContext budget limit reached (>= {int(args.max_context_frac*100)}% of {args.context_window} tokens). Conversation ended."
                )
                print(msg)
                with open(filename, "a") as f:
                    f.write(msg + "\n")
                # Persist early stop (no-op unless BACKROOMS_SAVE_ENABLED=1)
                _save_run_to_supabase(exit_reason="early_stop")
                break

        round_entries = []
        manual_stopped = False
        for i in range(len(models)):
            if models[i].lower() == "cli":
                lm_response = cli_conversation(contexts[i])
            else:
                lm_response = generate_model_response(
                    lm_models[i],
                    lm_display_names[i],
                    contexts[i],
                    system_prompts[i],
                )
            try:
                process_and_log_response(
                    lm_response,
                    lm_display_names[i],
                    filename,
                    contexts,
                    i,
                )
            except ManualStop:
                manual_stopped = True
                # Append the partial entry to transcript before stopping
                round_entries.append({"actor": lm_display_names[i], "text": lm_response})
                break
            round_entries.append({"actor": lm_display_names[i], "text": lm_response})

        # If manual stop occurred, persist and end outer loop
        if manual_stopped:
            transcript.extend(round_entries)
            _save_run_to_supabase(exit_reason="manual_stop")
            break

        # First, for Discord profiles that should post only at the very start,
        # run them before media so headers land first in the channel.
        if discord_cfgs and run_discord_agent:
            for dcfg in discord_cfgs:
                try:
                    run_on = (dcfg.get("run_on") or "every").strip().lower()
                except Exception:
                    run_on = "every"
                post_once_at_start = bool(dcfg.get("post_once_at_start", False))
                name = dcfg.get("__name__", "")
                # Only fire on the very first round, once
                if turn == 0 and (post_once_at_start or run_on in ("first", "first_only", "start", "start_only")):
                    if name and name in _discord_posted_start:
                        continue
                    try:
                        res = run_discord_agent(
                            discord_cfg=dcfg,
                            selected_models=models,
                            round_entries=round_entries,
                            transcript=transcript,
                            generate_text_fn=media_generate_text_fn,
                            model_info=MODEL_INFO,
                            media_url=None,
                            bot_history=discord_bot_history.get(name, []),
                        )
                        # Track posted summary in bot history and mark as posted-at-start
                        try:
                            if name and isinstance(res, dict):
                                summary_text = res.get("composed_summary")
                                if isinstance(summary_text, str) and summary_text.strip():
                                    discord_bot_history.setdefault(name, []).append(summary_text.strip())
                            if name:
                                _discord_posted_start.add(name)
                        except Exception:
                            pass
                    except Exception as e:
                        err = f"\nDiscord Agent error: {e}"
                        print(err)
                        with open(filename, "a") as f:
                            f.write(err + "\n")

        # After the round, invoke media agents (one or many); media posts images on its own
        if media_cfgs and run_media_agent:
            for mcfg in media_cfgs:
                # Optional: only run media every N rounds (default 1 = every round)
                try:
                    every = int(mcfg.get("run_every_n_rounds", 1))
                except Exception:
                    every = 1
                if every < 1:
                    every = 1
                # 'turn' is 0-based; run on rounds where turn % every == 0
                if (turn % every) != 0:
                    continue
                try:
                    run_media_agent(
                        media_cfg=mcfg,
                        selected_models=models,
                        round_entries=round_entries,
                        transcript=transcript,
                        filename=filename,
                        generate_text_fn=media_generate_text_fn,
                        model_info=MODEL_INFO,
                    )
                except Exception as e:
                    err = f"\nMedia Agent error: {e}"
                    print(err)
                    with open(filename, "a") as f:
                        f.write(err + "\n")
        # After the round, post Discord updates (text-only) for each profile
        if discord_cfgs and run_discord_agent:
            for dcfg in discord_cfgs:
                # Optional: allow certain Discord presets to post only at the start of a dream
                try:
                    run_on = (dcfg.get("run_on") or "every").strip().lower()
                except Exception:
                    run_on = "every"
                post_once_at_start = bool(dcfg.get("post_once_at_start", False))
                # 'turn' is 0-based and incremented at end of loop; first round occurs when turn == 0
                if post_once_at_start or run_on in ("first", "first_only", "start", "start_only"):
                    # Skip here if not first turn, or if we already posted in the pre-media stage
                    name = dcfg.get("__name__", "")
                    if turn != 0 or (name and name in _discord_posted_start):
                        continue
                try:
                    res = run_discord_agent(
                        discord_cfg=dcfg,
                        selected_models=models,
                        round_entries=round_entries,
                        transcript=transcript,
                        generate_text_fn=media_generate_text_fn,
                        model_info=MODEL_INFO,
                        media_url=None,
                        bot_history=discord_bot_history.get(dcfg.get("__name__", ""), []),
                    )
                    # Append the composed summary to this bot's history
                    try:
                        name = dcfg.get("__name__", "")
                        if name and isinstance(res, dict):
                            summary_text = res.get("composed_summary")
                            if isinstance(summary_text, str) and summary_text.strip():
                                discord_bot_history.setdefault(name, []).append(summary_text.strip())
                    except Exception:
                        pass
                except Exception as e:
                    err = f"\nDiscord Agent error: {e}"
                    print(err)
                    with open(filename, "a") as f:
                        f.write(err + "\n")
        # Append this round to running transcript
        transcript.extend(round_entries)
        turn += 1
        # Checkpoint after each round (no-op unless BACKROOMS_SAVE_ENABLED=1)
        _save_run_to_supabase(exit_reason="in_progress")

    print(f"\nReached maximum number of turns ({args.max_turns}). Conversation ended.")
    with open(filename, "a") as f:
        f.write(
            f"\nReached maximum number of turns ({args.max_turns}). Conversation ended.\n"
        )
    # Persist run completion (no-op unless BACKROOMS_SAVE_ENABLED=1)
    _save_run_to_supabase(exit_reason="max_turns")


def generate_model_response(model, actor, context, system_prompt):
    if model.startswith("claude-"):
        return claude_conversation(
            actor, model, context, system_prompt if system_prompt else None
        )
    elif "/" in model:
        return openrouter_conversation(
            actor, model, context, system_prompt if system_prompt else None
        )
    else:
        return gpt4_conversation(
            actor, model, context, system_prompt if system_prompt else None
        )


def generate_distinct_colors():
    hue = 0
    golden_ratio_conjugate = 0.618033988749895
    while True:
        hue += golden_ratio_conjugate
        hue %= 1
        rgb = colorsys.hsv_to_rgb(hue, 0.95, 0.95)
        yield tuple(int(x * 255) for x in rgb)


color_generator = generate_distinct_colors()
actor_colors = {}


def get_ansi_color(rgb):
    return f"\033[38;2;{rgb[0]};{rgb[1]};{rgb[2]}m"


def process_and_log_response(response, actor, filename, contexts, current_model_index):
    global actor_colors

    # Get or generate a color for this actor
    if actor not in actor_colors:
        actor_colors[actor] = get_ansi_color(next(color_generator))

    color = actor_colors[actor]
    bold = "\033[1m"
    reset = "\033[0m"

    # Create a visually distinct header for each actor
    console_header = f"\n{bold}{color}{actor}:{reset}"
    file_header = f"\n### {actor} ###\n"

    print(console_header)
    print(response)

    with open(filename, "a") as f:
        f.write(file_header)
        f.write(response + "\n")

    if "^C^C" in response:
        end_message = f"\n{actor} has ended the conversation with ^C^C."
        print(end_message)
        with open(filename, "a") as f:
            f.write(end_message + "\n")
        # Signal to main loop to handle graceful termination and persistence
        raise ManualStop()

    # Add the response to all contexts
    for i, context in enumerate(contexts):
        role = "assistant" if i == current_model_index else "user"
        context.append({"role": role, "content": response})


def cli_conversation(context):
    # Extract the last user message
    last_message = context[-1]["content"]
    # Prepare the payload
    payload = {"messages": [{"role": "user", "content": last_message}]}
    headers = {
        "Authorization": f"Bearer {os.getenv('WORLD_INTERFACE_KEY')}",
        "Content-Type": "application/json",
    }
    # Send POST request to the world-interface
    response = requests.post(
        "http://localhost:3000/v1/chat/completions",
        json=payload,
        headers=headers,
    )
    response.raise_for_status()
    response_data = response.json()
    cli_response = response_data["choices"][0]["message"]["content"]
    return cli_response


if __name__ == "__main__":
    main()<|MERGE_RESOLUTION|>--- conflicted
+++ resolved
@@ -438,7 +438,6 @@
         "--query",
         type=str,
         default=None,
-<<<<<<< HEAD
         help="Convenience text variable. Sets both QUERY and DREAM_TEXT for templates.",
     )
     parser.add_argument(
@@ -446,9 +445,6 @@
         type=int,
         default=None,
         help="Override max output tokens per response. For OpenRouter, only applied when provided.",
-=======
-        help="Optional media preset name from ./media (e.g., 'cli'); defaults to template name if omitted.",
->>>>>>> 9b954d18
     )
     args = parser.parse_args()
     # Set global explicit max tokens if provided
@@ -575,9 +571,9 @@
     except Exception:
         pass
 
-<<<<<<< HEAD
     # Optional media agent configs: support multiple presets
     media_cfgs = []
+    seen_media: set[str] = set()
     # Read global per-run overrides for media presets from env (JSON)
     media_overrides_env = os.getenv("BACKROOMS_MEDIA_OVERRIDES")
     media_overrides: dict[str, object] = {}
@@ -588,7 +584,35 @@
                 media_overrides = _mov
         except Exception:
             pass
-    if args.media and load_media_config:
+    def _register_media_preset(name: str, warn_missing: bool = True) -> None:
+        if not load_media_config or not name or name in seen_media:
+            return
+        cfg = load_media_config(name)
+        if cfg:
+            cfg.setdefault("__name__", name)
+            if media_overrides:
+                try:
+                    for k, v in media_overrides.items():
+                        cfg[k] = v
+                except Exception:
+                    pass
+            media_cfgs.append(cfg)
+            seen_media.add(name)
+        elif warn_missing:
+            try:
+                media_dir = Path("media")
+                choices = []
+                if media_dir.exists():
+                    for p in media_dir.iterdir():
+                        if p.is_file() and p.suffix == ".json":
+                            choices.append(p.stem)
+                print(
+                    f"Warning: media preset '{name}' not found. Available: {', '.join(sorted(choices)) or 'none'}"
+                )
+            except Exception:
+                print(f"Warning: media preset '{name}' not found.")
+
+    if args.media:
         # Flatten possible comma-separated values across repeated flags
         raw_media: list[str] = []
         for m in (args.media or []):
@@ -596,35 +620,11 @@
                 raw_media.extend([x.strip() for x in m.split(",") if x.strip()])
             elif isinstance(m, str):
                 raw_media.append(m.strip())
-        seen = set()
         for name in raw_media:
-            if not name or name in seen:
-                continue
-            seen.add(name)
-            cfg = load_media_config(name)
-            if cfg:
-                cfg.setdefault("__name__", name)
-                # Apply shallow overrides from env if provided
-                if media_overrides:
-                    try:
-                        for k, v in media_overrides.items():
-                            cfg[k] = v
-                    except Exception:
-                        pass
-                media_cfgs.append(cfg)
-            else:
-                try:
-                    media_dir = Path("media")
-                    choices = []
-                    if media_dir.exists():
-                        for p in media_dir.iterdir():
-                            if p.is_file() and p.suffix == ".json":
-                                choices.append(p.stem)
-                    print(
-                        f"Warning: media preset '{name}' not found. Available: {', '.join(sorted(choices)) or 'none'}"
-                    )
-                except Exception:
-                    print(f"Warning: media preset '{name}' not found.")
+            _register_media_preset(name)
+    else:
+        # Fallback to template-named preset if present
+        _register_media_preset(args.template, warn_missing=False)
 
     # Optional Discord agent configs: support multiple profiles
     discord_cfgs = []
@@ -678,11 +678,6 @@
                     )
                 except Exception:
                     print(f"Warning: discord preset '{name}' not found.")
-=======
-    # Optional media agent config (prefer --media override, else template name)
-    media_target = args.media if args.media else args.template
-    media_cfg = load_media_config(media_target) if load_media_config else None
->>>>>>> 9b954d18
 
     if discord_cfgs:
         try:
