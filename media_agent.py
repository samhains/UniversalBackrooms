--- conflicted
+++ resolved
@@ -290,7 +290,6 @@
     )
     if model_info is None:
         model_info = {}
-<<<<<<< HEAD
     try:
         api_model = resolve_media_model_api(media_cfg, selected_models, model_info)
     except Exception as e:
@@ -307,10 +306,6 @@
         mode = "edit" if state.last_image_ref else "t2i"
     else:
         mode = requested_mode
-=======
-    api_model = resolve_media_model_api(media_cfg, selected_models, model_info)
-    mode = media_cfg.get("mode", "t2i")  # 't2i' or 'edit'
->>>>>>> 9b954d18
 
     if mode == "edit":
         # Update conversation summary with recent transcript
@@ -379,7 +374,6 @@
 
     prompt_text = generate_text_fn(system_prompt, api_model, user_content).strip()
 
-<<<<<<< HEAD
     strategy = str(media_cfg.get("strategy") or media_cfg.get("media_strategy") or "tool").lower()
     use_semantic_strategy = strategy in {
         "semantic",
@@ -392,14 +386,6 @@
     server_name: Optional[str] = None
     tool_name: Optional[str] = None
     debug_args_summary = ""
-=======
-    # 2) Prepare MCP tool call
-    tool = media_cfg.get("tool", {"server": "comfyui", "name": "generate_image"})
-    server_name = tool.get("server", "comfyui")
-    tool_name = tool.get("name", "generate_image")
-    defaults = tool.get("defaults", {"width": 768, "height": 768})
-    args = {"prompt": prompt_text, **defaults}
->>>>>>> 9b954d18
 
     if use_semantic_strategy:
         # Normalize prompt into a compact single-line query suited for semantic search
@@ -429,7 +415,6 @@
         if raw_limit <= 0:
             raw_limit = max(target_n * 3, target_n)
         semantic_limit = max(raw_limit, target_n)
-
         items: List[Dict[str, Any]] = []
         seen_urls: set[str] = set()
         seen_ids: set[str] = set()
@@ -531,14 +516,16 @@
         else:
             tool = media_cfg.get("t2i_tool") or media_cfg.get("tool")
         if not isinstance(tool, dict):
-            err = "Media config must declare a 'tool' with 'server' and 'name'. No defaults are assumed."
-            header = "\n\033[1m\033[38;2;180;130;255mMedia Agent (media)\033[0m"
-            body = f"Error: {err}"
-            log_media_result(filename, header, body)
-            return {"isError": True, "content": [{"type": "text", "text": err}]}
-
-        server_name = tool.get("server")
-        tool_name = tool.get("name")
+            # Provide a gentle fallback so legacy configs keep working
+            tool = {
+                "server": "comfyui",
+                "name": "generate_image",
+                "defaults": {"width": 768, "height": 768},
+            }
+            mode = "t2i"
+
+        server_name = tool.get("server") or "comfyui"
+        tool_name = tool.get("name") or "generate_image"
         if not server_name or not tool_name:
             err = "Media tool must include both 'server' and 'name'."
             header = "\n\033[1m\033[38;2;180;130;255mMedia Agent (image)\033[0m"
@@ -546,7 +533,7 @@
             log_media_result(filename, header, body)
             return {"isError": True, "content": [{"type": "text", "text": err}]}
 
-        defaults = tool.get("defaults", {})
+        defaults = tool.get("defaults") or {"width": 768, "height": 768}
         prompt_param = media_cfg.get("prompt_param", "prompt")
 
         try:
